//! Window creation and drawing APIs
//!
//! APIs allowing the creation of a window, and drawing inside of it.

use types::{SharedMemory, MappedSharedMemory};
use vi::{ViInterface, IBuffer};
use syscalls::MemoryPermissions;
use kfs_libutils::align_up;
use error::Error;
use core::slice;

/// A rgb color
#[derive(Copy, Clone, Debug)]
#[repr(C)]
pub struct Color {
    /// Blue component
    pub b: u8,
    /// Green component
    pub g: u8,
    /// Red component
    pub r: u8,
    /// Alpha component
    pub a: u8,
}

/// Some colors for the vbe
impl Color {
    /// Creates a color from the r/g/b components. Alpha will be set to 0xFF.
    pub fn rgb(r: u8, g: u8, b: u8) -> Color {
        Color {r, g, b, a: 0xFF }
    }
}

<<<<<<< HEAD
#[derive(Debug)]
=======
/// A managed window.
>>>>>>> b7fb726b
pub struct Window {
    buf: MappedSharedMemory,
    handle: IBuffer,
    width: usize,
    height: usize,
    bpp: usize
}


impl Window {
    /// Creates a window in the vi compositor.
    pub fn new(top: i32, left: i32, width: u32, height: u32) -> Result<Window, Error> {
        let mut vi = ViInterface::raw_new()?;

        let bpp = 32;
        let size = height * width * bpp / 8;

        let sharedmem = SharedMemory::new(align_up(size, 0x1000) as _, MemoryPermissions::READABLE | MemoryPermissions::WRITABLE, MemoryPermissions::READABLE)?;
        let addr = ::find_free_address(size as _, 0x1000)?;
        let buf = sharedmem.map(addr, align_up(size as _, 0x1000), MemoryPermissions::READABLE | MemoryPermissions::WRITABLE)?;
        let handle = vi.create_buffer(buf.as_shared_mem(), top, left, width, height)?;

        let mut fb = Window {
            buf,
            handle,
            width: width as _,
            height: height as _,
            bpp: 32
        };
        fb.clear();
        Ok(fb)
    }

    /// Ask the compositor to redraw the window.
    pub fn draw(&mut self) -> Result<(), Error> {
        self.handle.draw()
    }

    /// window width in pixels. Does not account for bpp
    #[inline]
    pub fn width(&self) -> usize {
        self.width
    }

    /// window height in pixels. Does not account for bpp
    #[inline]
    pub fn height(&self) -> usize {
        self.height
    }

    /// The number of bits that forms a pixel.
    /// Used to compute offsets in window memory to corresponding pixel
    /// px_offset = px_nbr * bpp
    #[inline]
    pub fn bpp(&self) -> usize {
        self.bpp
    }

    /// Gets the offset in memory of a pixel based on an x and y.
    ///
    /// # Panics
    ///
    /// Panics if `y >= self.height()` or `x >= self.width()`
    #[inline]
    pub fn get_px_offset(&self, x: usize, y: usize) -> usize {
        assert!(y < self.height(), "{} {}", y, self.height());
        assert!(x < self.width());
        (y * self.width() + x)
    }

    /// Writes a pixel in the window respecting the bgr pattern
    ///
    /// # Panics
    ///
    /// Panics if offset is invalid
    #[inline]
    pub fn write_px(&mut self, offset: usize, color: Color) {
        unsafe {
            self.get_buffer()[offset] = color;
        }
    }

    /// Writes a pixel in the window respecting the bgr pattern
    /// Computes the offset in the window from x and y.
    ///
    /// # Panics
    ///
    /// Panics if coords are invalid
    #[inline]
    pub fn write_px_at(&mut self, x: usize, y: usize, color: Color) {
        let offset = self.get_px_offset(x, y);
        self.write_px(offset, color);
    }

    /// Gets the underlying framebuffer
    pub fn get_buffer(&mut self) -> &mut [Color] {
        unsafe {
            slice::from_raw_parts_mut(self.buf.get_mut().as_ptr() as *mut Color, self.buf.len() / 4)
        }
    }

    /// Clears the whole window, making it black.
    pub fn clear(&mut self) {
        let fb = self.get_buffer();
        for i in fb.iter_mut() { *i = Color::rgb(0, 0, 0); }
    }
}<|MERGE_RESOLUTION|>--- conflicted
+++ resolved
@@ -31,11 +31,8 @@
     }
 }
 
-<<<<<<< HEAD
+/// A managed window.
 #[derive(Debug)]
-=======
-/// A managed window.
->>>>>>> b7fb726b
 pub struct Window {
     buf: MappedSharedMemory,
     handle: IBuffer,
