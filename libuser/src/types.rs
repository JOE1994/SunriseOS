--- conflicted
+++ resolved
@@ -274,9 +274,6 @@
     pub unsafe fn get(&self) -> &[u8] {
         ::core::slice::from_raw_parts(self.addr as *const u8, self.size)
     }
-<<<<<<< HEAD
-    pub unsafe fn get_mut(&mut self) -> &mut [u8] {
-=======
 
     /// Get the underlying shared memory as a mutable byte slice.
     ///
@@ -288,8 +285,7 @@
     /// unless the application has a way to synchronize access.
     ///
     /// [`as_mut_ptr`]: MappedSharedMemory::as_mut_ptr
-    pub unsafe fn get_mut(&self) -> &mut [u8] {
->>>>>>> b7fb726b
+    pub unsafe fn get_mut(&mut self) -> &mut [u8] {
         ::core::slice::from_raw_parts_mut(self.addr as *mut u8, self.size)
     }
 
