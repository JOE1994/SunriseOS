//! Types shared by user and kernel

#![no_std]
<<<<<<< HEAD

// rustc warnings
#![warn(unused)]
#![warn(missing_debug_implementations)]
#![allow(unused_unsafe)]
#![allow(unreachable_code)]
#![allow(dead_code)]
#![cfg_attr(test, allow(unused_imports))]

// rustdoc warnings
#![warn(missing_docs)] // hopefully this will soon become deny(missing_docs)
=======
#![warn(missing_docs)]
>>>>>>> b7fb726b
#![deny(intra_doc_link_resolution_failure)]

#[macro_use]
extern crate kfs_libutils;
#[macro_use]
extern crate bitflags;
#[macro_use]
extern crate lazy_static;

pub mod error;

enum_with_val! {
    /// The type of this memory area.
    ///
    /// May be used to figure out how the memory area was created.
    #[derive(Default, Clone, Copy, PartialEq, Eq)]
    pub struct MemoryType(u32) {
        /// An unmapped memory region. Reading will lead to a data abort.
        Unmapped = 0,
        /// Mapped by kernel capability parsing in `create_process` syscall.
        Io = 0x00002001,
        /// Mapped by kernel capability parsing in `create_process` syscall.
        Normal = 0x00042002,
        /// Mapped during create_process
        CodeStatic = 0x00DC7E03,
        // 1.0.0-3.1.0 0x01FEBD04
        // 4.0.0+
        /// Transition from MemoryType::CodeStatic performed by
        /// `set_process_memory_permission` syscall.
        CodeMutable = 0x03FEBD04,
        // 1.0.0-3.1.0 0x017EBD05
        /// Mapped using `set_heap_size` syscall.
        Heap = 0x037EBD05,
        /// Mapped using `map_shared_memory` syscall.
        SharedMemory = 0x00402006,
        /// Mapped using `map_memory` syscall.
        // 1.0.0 only
        Alias = 0x00482907,
        /// Mapped using `map_process_code_memory` syscall.
        ModuleCodeStatic = 0x00DD7E08,
        // 1.0.0-3.1.0: 0x01FFBD09
        /// Transition from MemoryType::ModuleCodeStatic by
        /// `set_process_memory_permission` syscall.
        ModuleCodeMutable = 0x03FFBD09,
        /// IPC buffers with descriptor flags=0.
        IpcBuffer0 = 0x005C3C0A,
        /// Mapped using `map_memory` syscall.
        Stack = 0x005C3C0B,
        /// Mapped during `create_thread` syscall.
        ThreadLocal = 0x0040200C,
        /// Mapped using `map_transfer_memory` syscall when the owning process
        /// has `perm = 0`.
        TransferMemoryIsolated = 0x015C3C0D,
        /// Mapped using `map_transfer_memory` syscall when the owning process
        /// has `perm != 0`.
        TransferMemory = 0x005C380E,
        /// Mapped using `map_process_memory` syscall.
        ProcessMemory = 0x0040380F,
        /// Reserved memory area, used internally by kernel, should not be
        /// observable.
        Reserved = 0x00000010,
        /// IPC buffers with descriptor flags=1.
        IpcBuffer1 = 0x005C3811,
        /// IPC buffers with descriptor flags=3.
        IpcBuffer3 = 0x004C2812,
        /// Mapped in kernel during `create_thread`. Should not be observable.
        KernelStack = 0x00002013,
        /// Mapped using `control_code_memory` syscall.
        CodeReadOnly = 0x00402214,
        /// Mapped using `control_code_memory` syscall.
        CodeWritable = 0x00402015,
    }
}

bitflags! {
    /// Low-level attributes of a memory mapping.
    #[derive(Default)]
    pub struct MemoryAttributes : u32 {
        /// Is mapped in more than one area.
        const BORROWED = 1 << 0;
        /// Is mapped through an IPC request.
        const IPC_MAPPED = 1 << 0;
        /// Is a device mapping.
        const DEVICE_MAPPED = 1 << 2;
        /// Is caching disabled in the MMU.
        const UNCACHED = 1 << 3;
    }
}

bitflags! {
    /// Memory permissions of a memory area.
    #[derive(Default)]
    pub struct MemoryPermissions : u32 {
        /// The area is readable.
        const READABLE = 1 << 0;
        /// The area is writable.
        const WRITABLE = 1 << 1;
        /// The area is executable.
        const EXECUTABLE = 1 << 2;
    }
}

/// The structure returned by the `query_memory` syscall.
#[repr(C)]
#[derive(Debug, Default)]
pub struct MemoryInfo {
    /// The base address of this memory region.
    ///
    /// This is not the same as the address passed in query_memory. It will
    /// always be lower or equal to it, and will always be page-aligned. It
    /// points to the beggining of the mapping that address falls into.
    pub baseaddr: usize,
    /// The size of this memory region, from the base address.
    pub size: usize,
    /// The type of this mapping.
    ///
    /// Used to figure out how this mapping was created.
    pub memtype: MemoryType,
    /// The attributes of this mapping.
    pub memattr: MemoryAttributes,
    /// The permissions of this mapping.
    pub perms: MemoryPermissions,
    /// Counts how many IPC service requests have an IPC buffer in this mapping.
    pub ipc_ref_count: u32,
    /// Unknown.
    pub device_ref_count: u32,
}

macro_rules! syscalls {
    (
        static $byname:ident;
        mod $byid:ident;
        maxid = $maxid:expr;
        $($name:ident = $id:expr),* $(,)*
    ) => {
        pub mod $byid {
            //! Syscall numbers
            //!
            //! This module contains all the syscalls number <=> string
            //! associations.

            #![allow(missing_docs)]

            $(
                #[allow(non_upper_case_globals)]
                pub const $name: usize = $id;
            )*
        }
        lazy_static! {
            /// A table associating a syscall name string for every syscall
            /// number.
            pub static ref $byname: [&'static str; $maxid] = {
                let mut arr = ["Unknown"; $maxid];
                $(arr[$id] = stringify!($name);)*
                arr
            };
        }
    }
}

syscalls! {
    static SYSCALL_NAMES;
    mod nr;
    maxid = 0x82;
    SetHeapSize = 0x01,
    SetMemoryPermission = 0x02,
    SetMemoryAttribute = 0x03,
    MapMemory = 0x04,
    UnmapMemory = 0x05,
    QueryMemory = 0x06,
    ExitProcess = 0x07,
    CreateThread = 0x08,
    StartThread = 0x09,
    ExitThread = 0x0A,
    SleepThread = 0x0B,
    GetThreadPriority = 0x0C,
    SetThreadPriority = 0x0D,
    GetThreadCoreMask = 0x0E,
    SetThreadCoreMask = 0x0F,
    GetCurrentProcessorNumber = 0x10,
    SignalEvent = 0x11,
    ClearEvent = 0x12,
    MapSharedMemory = 0x13,
    UnmapSharedMemory = 0x14,
    CreateTransferMemory = 0x15,
    CloseHandle = 0x16,
    ResetSignal = 0x17,
    WaitSynchronization = 0x18,
    CancelSynchronization = 0x19,
    ArbitrateLock = 0x1A,
    ArbitrateUnlock = 0x1B,
    WaitProcessWideKeyAtomic = 0x1C,
    SignalProcessWideKey = 0x1D,
    GetSystemTick = 0x1E,
    ConnectToNamedPort = 0x1F,
    SendSyncRequestLight = 0x20,
    SendSyncRequest = 0x21,
    SendSyncRequestWithUserBuffer = 0x22,
    SendAsyncRequestWithUserBuffer = 0x23,
    GetProcessId = 0x24,
    GetThreadId = 0x25,
    Break = 0x26,
    OutputDebugString = 0x27,
    ReturnFromException = 0x28,
    GetInfo = 0x29,
    FlushEntireDataCache = 0x2A,
    FlushDataCache = 0x2B,
    MapPhysicalMemory = 0x2C,
    UnmapPhysicalMemory = 0x2D,
    GetFutureThreadInfo = 0x2E,
    GetLastThreadInfo = 0x2F,
    GetResourceLimitLimitValue = 0x30,
    GetResourceLimitCurrentValue = 0x31,
    SetThreadActivity = 0x32,
    GetThreadContext3 = 0x33,
    WaitForAddress = 0x34,
    SignalToAddress = 0x35,
    DumpInfo = 0x3C,
    DumpInfoNew = 0x3D,
    CreateSession = 0x40,
    AcceptSession = 0x41,
    ReplyAndReceiveLight = 0x42,
    ReplyAndReceive = 0x43,
    ReplyAndReceiveWithUserBuffer = 0x44,
    CreateEvent = 0x45,
    MapPhysicalMemoryUnsafe = 0x48,
    UnmapPhysicalMemoryUnsafe = 0x49,
    SetUnsafeLimit = 0x4A,
    CreateCodeMemory = 0x4B,
    ControlCodeMemory = 0x4C,
    SleepSystem = 0x4D,
    ReadWriteRegister = 0x4E,
    SetProcessActivity = 0x4F,
    CreateSharedMemory = 0x50,
    MapTransferMemory = 0x51,
    UnmapTransferMemory = 0x52,
    CreateInterruptEvent = 0x53,
    QueryPhysicalAddress = 0x54,
    QueryIoMapping = 0x55,
    CreateDeviceAddressSpace = 0x56,
    AttachDeviceAddressSpace = 0x57,
    DetachDeviceAddressSpace = 0x58,
    MapDeviceAddressSpaceByForce = 0x59,
    MapDeviceAddressSpaceAligned = 0x5A,
    MapDeviceAddressSpace = 0x5B,
    UnmapDeviceAddressSpace = 0x5C,
    InvalidateProcessDataCache = 0x5D,
    StoreProcessDataCache = 0x5E,
    FlushProcessDataCache = 0x5F,
    DebugActiveProcess = 0x60,
    BreakDebugProcess = 0x61,
    TerminateDebugProcess = 0x62,
    GetDebugEvent = 0x63,
    ContinueDebugEvent = 0x64,
    GetProcessList = 0x65,
    GetThreadList = 0x66,
    GetDebugThreadContext = 0x67,
    SetDebugThreadContext = 0x68,
    QueryDebugProcessMemory = 0x69,
    ReadDebugProcessMemory = 0x6A,
    WriteDebugProcessMemory = 0x6B,
    SetHardwareBreakPoint = 0x6C,
    GetDebugThreadParam = 0x6D,
    GetSystemInfo = 0x6F,
    CreatePort = 0x70,
    ManageNamedPort = 0x71,
    ConnectToPort = 0x72,
    SetProcessMemoryPermission = 0x73,
    MapProcessMemory = 0x74,
    UnmapProcessMemory = 0x75,
    QueryProcessMemory = 0x76,
    MapProcessCodeMemory = 0x77,
    UnmapProcessCodeMemory = 0x78,
    CreateProcess = 0x79,
    StartProcess = 0x7A,
    TerminateProcess = 0x7B,
    GetProcessInfo = 0x7C,
    CreateResourceLimit = 0x7D,
    SetResourceLimitLimitValue = 0x7E,
    CallSecureMonitor = 0x7F,

    MapFramebuffer = 0x80,
    StartProcessEntrypoint = 0x81,
}<|MERGE_RESOLUTION|>--- conflicted
+++ resolved
@@ -1,7 +1,6 @@
 //! Types shared by user and kernel
 
 #![no_std]
-<<<<<<< HEAD
 
 // rustc warnings
 #![warn(unused)]
@@ -13,9 +12,6 @@
 
 // rustdoc warnings
 #![warn(missing_docs)] // hopefully this will soon become deny(missing_docs)
-=======
-#![warn(missing_docs)]
->>>>>>> b7fb726b
 #![deny(intra_doc_link_resolution_failure)]
 
 #[macro_use]
